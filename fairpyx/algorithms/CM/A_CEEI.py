--- conflicted
+++ resolved
@@ -453,26 +453,5 @@
     return find_preference_order_for_each_student(alloc.instance._valuations , alloc.instance._agent_capacities , item_conflicts , agent_conflicts)
     
 
-<<<<<<< HEAD
 import doctest
-doctest.testmod()
-=======
-if __name__ == "__main__":
-    import doctest
-    print(doctest.testmod())
-
-    # logging.basicConfig(level=logging.WARNING, format='%(asctime)s - %(levelname)s - %(message)s')
-
-    # instance = Instance(
-    #   agent_conflicts = {"Alice": [], "Bob": [], "Tom": []},
-    #   item_conflicts = {"c1": [], "c2": [], "c3": []},
-    #   agent_capacities = {"Alice": 1, "Bob": 2, "Tom": 3}, 
-    #   item_capacities  = {"c1": 1, "c2": 1, "c3": 1},
-    #   valuations = {"Alice": {"c1": 100, "c2": 0, "c3": 0},
-    #                 "Bob": {"c1": 0, "c2": 100, "c3": 0},
-    #                 "Tom": {"c1": 0, "c2": 0, "c3": 100}
-    # })
-    # budget = {"Alice": 1.0, "Bob": 1.1, "Tom": 1.3}    
-    # allocation = AllocationBuilder(instance)
-    # print(A_CEEI(allocation, budget, 60, 45))
->>>>>>> 80e8bdfb
+doctest.testmod()