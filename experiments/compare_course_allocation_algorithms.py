--- conflicted
+++ resolved
@@ -18,17 +18,7 @@
 TIME_LIMIT = 100
 
 algorithms_to_check = [
-<<<<<<< HEAD
-    # crs.utilitarian_matching, 
-    # crs.iterated_maximum_matching_unadjusted, 
-    # crs.iterated_maximum_matching_adjusted, 
-    # crs.serial_dictatorship,                  # Very bad performance
-    # crs.round_robin,
-    # crs.bidirectional_round_robin,
-    # crs.almost_egalitarian_without_donation,
-    # crs.almost_egalitarian_with_donation,
-    crs.gale_shapley
-=======
+    crs.gale_shapley,
     crs.utilitarian_matching,
     crs.iterated_maximum_matching_unadjusted,
     crs.iterated_maximum_matching_adjusted,
@@ -37,7 +27,6 @@
     crs.bidirectional_round_robin,
     crs.almost_egalitarian_without_donation,
     crs.almost_egalitarian_with_donation,
->>>>>>> cd86f856
     ]
 
 def evaluate_algorithm_on_instance(algorithm, instance):
@@ -65,28 +54,16 @@
     value_noise_ratio:float,
     algorithm:Callable,
     random_seed: int,):
-<<<<<<< HEAD
     agent_capacity_bounds =  (6,6)
     item_capacity_bounds = (40,40)
-=======
-    agent_capacity_bounds =  [6,6]
-    item_capacity_bounds = [40,40]
->>>>>>> cd86f856
     np.random.seed(random_seed)
     instance = Instance.random_uniform(
         num_of_agents=num_of_agents, num_of_items=num_of_items,
         normalized_sum_of_values=normalized_sum_of_values,
-<<<<<<< HEAD
         agent_capacity_bounds=agent_capacity_bounds, 
         item_capacity_bounds=item_capacity_bounds, 
         item_base_value_bounds=(1,max_value),
         item_subjective_ratio_bounds=(1-value_noise_ratio, 1+value_noise_ratio)
-=======
-        agent_capacity_bounds=agent_capacity_bounds,
-        item_capacity_bounds=item_capacity_bounds,
-        item_base_value_bounds=[1,max_value],
-        item_subjective_ratio_bounds=[1-value_noise_ratio, 1+value_noise_ratio]
->>>>>>> cd86f856
         )
     return evaluate_algorithm_on_instance(algorithm, instance)
 
